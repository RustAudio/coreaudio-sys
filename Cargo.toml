--- conflicted
+++ resolved
@@ -1,11 +1,7 @@
 [package]
 
 name = "coreaudio-sys"
-<<<<<<< HEAD
-version = "0.1.1"
-=======
 version = "0.1.2"
->>>>>>> 50baa81f
 authors = ["Mitchell Nordine <mitchell.nordine@gmail.com>"]
 description = "Bindings for Apple's CoreAudio, AudioUnit and AudioToolbox APIs generated via rust-bindgen"
 license = "MIT"
